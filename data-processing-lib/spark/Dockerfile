--- conflicted
+++ resolved
@@ -15,11 +15,7 @@
     tar xf spark-${SPARK_VERSION}-bin-hadoop${HADOOP_MAJOR_VERSION}.tgz -C /opt && \
     mv /opt/spark-${SPARK_VERSION}-bin-hadoop${HADOOP_MAJOR_VERSION} /opt/spark
 
-<<<<<<< HEAD
-FROM python:3.11-slim
-=======
 FROM python:3.10-slim
->>>>>>> 84df0a19
 
 # install additional packages required by spark
 RUN set -ex && \
