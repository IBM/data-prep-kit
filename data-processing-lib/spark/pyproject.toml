--- conflicted
+++ resolved
@@ -11,12 +11,8 @@
     { name = "Boris Lublinsky", email = "blublinsk@ibm.com" },
 ]
 dependencies = [
-<<<<<<< HEAD
-    "data-prep-toolkit==0.2.1.dev0",	
-=======
     "data-prep-toolkit==0.2.2.dev0",	
     "pyspark>=3.5.2",
->>>>>>> 84df0a19
     "psutil>=6.0.0"
 ]
 
