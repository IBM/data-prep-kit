--- conflicted
+++ resolved
@@ -78,23 +78,16 @@
 | **Language-only**                |                    |                  |                  |                        |
 | [Language identification](/transforms/language/lang_id/python/README.md)          | :white_check_mark: |:white_check_mark:|                  |:white_check_mark:      |
 | [Document quality](/transforms/language/doc_quality/python/README.md)                 | :white_check_mark: |:white_check_mark:|                  |:white_check_mark:      |
-<<<<<<< HEAD
 | [Document chunking for RAG](/transforms/language/doc_chunk/python/README.md)         | :white_check_mark: |:white_check_mark:|                  |:white_check_mark:      |
 | [Text/Chunk encoder/embedding](/transforms/language/text_encoder/python/README.md)                     | :white_check_mark: |:white_check_mark:|                  |:white_check_mark:      |
-=======
-| [Document Chunking for RAG, Chunk embeddings](/transforms/language/doc_chunk/python/README.md)         | :white_check_mark: |:white_check_mark:|                  |:white_check_mark:      |
-| [Text encoder](/transforms/language/text_encoder/python/README.md)                     | :white_check_mark: |:white_check_mark:|                  |:white_check_mark:      |
->>>>>>> 9dd5a9c4
+     |:white_check_mark:      |
 | **Code-only**                    |                    |                  |                  |                        |
 | [Programming language annnotation](/transforms/code/proglang_select/python/README.md) | :white_check_mark: |:white_check_mark:|                  |:white_check_mark:      |
 | [Code quality annotation](/transforms/code/code_quality/python/README.md)          | :white_check_mark: |:white_check_mark:|                  |:white_check_mark:      |
 | [Malware annotation](/transforms/code/malware/python/README.md)               | :white_check_mark: |:white_check_mark:|                  |:white_check_mark:      |
 | [Header cleanser](/transforms/code/header_cleanser/python/README.md)                  | :white_check_mark: |:white_check_mark:|                  |:white_check_mark:      |
-<<<<<<< HEAD
 | [Semantic file ordering](/transforms/code/repo_level_ordering/ray/README.md)              |                    |:white_check_mark:|                  |                        |
-=======
-| [Repo level ordering](/transforms/code/repo_level_ordering/ray/README.md)              |                    |:white_check_mark:|                  |                        |
->>>>>>> 9dd5a9c4
+             |                        |
 | **Import/Export tables**         |                    |                  |                  |                        |
 | [Code (from zip) to Parquet](/transforms/code/code2parquet/python/README.md)       | :white_check_mark: |:white_check_mark:|                  |:white_check_mark:      |
 | [PDF to Parquet](/transforms/language/pdf2parquet/python/README.md)         | :white_check_mark: |:white_check_mark:|                  |:white_check_mark:      |
