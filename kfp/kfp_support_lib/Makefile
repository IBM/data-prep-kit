#################################################################################################################
#
# This is the top level makefile, which is intended to be able to process a common set of rules on all
# sub-projects underneath this directory.  Currently, the common/standardized set of rules are as follows
# and supported by .make.defaults
#
# setup:
# clean:
# build:
# test:
#
# When finally getting to a makefile that requires a rule implementation, for example to test the build,
# that makefile should override/implement the rule to meet its needs.  Such a rule may continue to recurse
# using "$(MAKE) <rule>-recurse", for example "$(MAKE) test-recurse".
#
# Each rule is called recursively on sub-directories and if a similar inclusion is done in the sub-Makefiles,
# the rules will be applied/executed recursively in their sub-directories.
#
#################################################################################################################

REPOROOT=../..

# Get some common rules for the whole repo
include $(REPOROOT)/.make.defaults

########## ########## ########## ########## ########## ########## ########## ##########
# Global rules that are generally to be implemented in the sub-directories and can
# be overridden there (the double colon on the rule makes the overridable).

clean::
<<<<<<< HEAD
	@# Help: Recursively $@ in all subdirs
	$(MAKE) RULE=$@ .recurse

setup::
	@# Help: Recursively $@ in all subdirs
	@$(MAKE) RULE=$@ .recurse

build::
	@# Help: Recursively $@ in all subdirs
	$(MAKE) RULE=$@ .recurse

test::
	@# Help: Recursively $@ in all subdirs
	@$(MAKE) RULE=$@ .recurse

image::
	@# Help: Recursively $@ in all subdirs
	@$(MAKE) RULE=$@ .recurse
=======
	@# Help: Clean up the distribution build and the venv 
	rm -r dist venv || true
	rm -rf src/*egg-info || true
	rm -rf *.back || true


.check-env:: .check_python_version
	@echo "Checks passed"

set-versions:: .check-env
	$(MAKE) TOML_VERSION=$(DPK_LIB_KFP_VERSION) .defaults.update-toml
	sed -i.back 's/kfp==[0-9].*/kfp==${KFP}",/' pyproject.toml
	sed -i.back 's/ray==[0-9].*/ray==${RAY}",/' pyproject.toml

build-dist:: set-versions .defaults.build-dist

publish:: publish-dist

publish-dist:: .check-env .defaults.publish-dist

build:: build-dist 

venv::	pyproject.toml .check-env .defaults.venv
	$(MAKE) .defaults.install-python-lib-src-venv
	. ${VENV_ACTIVATE};     \
	pip install -e .;	\
	pip install pytest pytest-cov;
	@# Help: Create the virtual environment using pyproject.toml 

test:: 	venv
	@# Help: Use the already-built virtual environment to run pytest on the test directory.
	. ${VENV_ACTIVATE}; export PYTHONPATH=../src; cd test;  $(PYTEST) api_params_test.py;
ifeq ($(DEPLOY_KUBEFLOW),1)
	. ${VENV_ACTIVATE}; export PYTHONPATH=../src; cd test;  $(PYTEST) kuberay_api_test.py;
	. ${VENV_ACTIVATE}; export PYTHONPATH=../src; cd test;  $(PYTEST) ray_remote_jobs_test.py;
	. ${VENV_ACTIVATE}; export PYTHONPATH=../src; cd test;  $(PYTEST) pipeline_utils_test.py;
endif
>>>>>>> c4f16476
<|MERGE_RESOLUTION|>--- conflicted
+++ resolved
@@ -28,7 +28,6 @@
 # be overridden there (the double colon on the rule makes the overridable).
 
 clean::
-<<<<<<< HEAD
 	@# Help: Recursively $@ in all subdirs
 	$(MAKE) RULE=$@ .recurse
 
@@ -46,43 +45,4 @@
 
 image::
 	@# Help: Recursively $@ in all subdirs
-	@$(MAKE) RULE=$@ .recurse
-=======
-	@# Help: Clean up the distribution build and the venv 
-	rm -r dist venv || true
-	rm -rf src/*egg-info || true
-	rm -rf *.back || true
-
-
-.check-env:: .check_python_version
-	@echo "Checks passed"
-
-set-versions:: .check-env
-	$(MAKE) TOML_VERSION=$(DPK_LIB_KFP_VERSION) .defaults.update-toml
-	sed -i.back 's/kfp==[0-9].*/kfp==${KFP}",/' pyproject.toml
-	sed -i.back 's/ray==[0-9].*/ray==${RAY}",/' pyproject.toml
-
-build-dist:: set-versions .defaults.build-dist
-
-publish:: publish-dist
-
-publish-dist:: .check-env .defaults.publish-dist
-
-build:: build-dist 
-
-venv::	pyproject.toml .check-env .defaults.venv
-	$(MAKE) .defaults.install-python-lib-src-venv
-	. ${VENV_ACTIVATE};     \
-	pip install -e .;	\
-	pip install pytest pytest-cov;
-	@# Help: Create the virtual environment using pyproject.toml 
-
-test:: 	venv
-	@# Help: Use the already-built virtual environment to run pytest on the test directory.
-	. ${VENV_ACTIVATE}; export PYTHONPATH=../src; cd test;  $(PYTEST) api_params_test.py;
-ifeq ($(DEPLOY_KUBEFLOW),1)
-	. ${VENV_ACTIVATE}; export PYTHONPATH=../src; cd test;  $(PYTEST) kuberay_api_test.py;
-	. ${VENV_ACTIVATE}; export PYTHONPATH=../src; cd test;  $(PYTEST) ray_remote_jobs_test.py;
-	. ${VENV_ACTIVATE}; export PYTHONPATH=../src; cd test;  $(PYTEST) pipeline_utils_test.py;
-endif
->>>>>>> c4f16476
+	@$(MAKE) RULE=$@ .recurse